--- conflicted
+++ resolved
@@ -500,21 +500,13 @@
     omega = om*np.pi/180            # Arg of Per [rad]
     nu = f*np.pi/180                # True Anomaly [rad]
 
-<<<<<<< HEAD
     # Xu Wang Parameters 
     # From Nonlinear Dynamic Equationsof Satellite Relative MotionAround an Oblate Earth 
     # (https://arc.aiaa.org/doi/10.2514/1.33616)
     h = np.sqrt(a*(1 - ecc**2)*mu)          # angular momentum [km**2/s]
     r = h**2/((1 + ecc*np.cos(nu))*mu)      # geocentric distance [km]
-    v_x = mu*ecc/h*np.sin(nu)               # radial velocity [km/s]
+    v_x = mu*ecc*np.sin(nu)/h               # radial velocity [km/s]
     theta = omega + nu                      # argument of latitude [rad]
-=======
-    # Xu Wang Parameters
-    h = np.sqrt(a*(1 - ecc**2)*mu)           # angular momentum [km**2/s]
-    r = h**2/((1 + ecc*np.cos(nu))*mu)       # geocentric distance [km]
-    v_x = mu*ecc*np.sin(nu)/h              # radial velocity [km/s]
-    theta = omega + nu                   # argument of latitude [rad]
->>>>>>> 5551b2d7
 
     # chief velocity
     v_c = np.sqrt(mu*(2/r - 1/a)) 
@@ -545,19 +537,13 @@
     if math.tan(theta) > 4:
         tanth =4
     
-<<<<<<< HEAD
     # initial conditions for the chief (orbit parameters)
-=======
-    # initial conditions for the chief 
-
     r0 = r
     h0 = np.sqrt(r0*(1-ecc**2)*mu)
     vx0 = mu*ecc*np.sin(nu)/h0
     Omega0 = Omega
     inc0 = inc
     theta0 = omega + nu
->>>>>>> 5551b2d7
-
     ys = np.zeros([sat_num*6],dtype = float)
                                         #Notation in Morgan et. all
     ys[0] = r       #Semi major axis    r0
